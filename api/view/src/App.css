--- conflicted
+++ resolved
@@ -20,7 +20,10 @@
   color: white;
 }
 
-div.right-bottom-column, div.left-bottom-column, div.right-top-column, div.left-top-column{
+div.right-bottom-column,
+div.left-bottom-column,
+div.right-top-column,
+div.left-top-column {
   padding-left: 0;
   border: solid #39464e 1px;
 }
@@ -41,13 +44,15 @@
   border-width: 0 !important;
 }
 
-div.left-top-column td, div.right-top-column td{
+div.left-top-column td,
+div.right-top-column td {
   font-size: small;
   padding: 0px !important;
   border-width: 0 !important;
 }
 
-div.left-top-column tr, div.right-top-column tr{
+div.left-top-column tr,
+div.right-top-column tr {
   font-size: small;
   padding: 0px !important;
 }
@@ -116,7 +121,6 @@
   overflow: hidden;
 }
 
-
 .main-table {
   padding-left: 0px !important;
   margin-left: 0px !important;
@@ -184,21 +188,6 @@
   overflow: hidden;
 }
 
-<<<<<<< HEAD
-.raw-event {
-  height: 65vh;
-}
-
-.raw-request {
-  height: 65vh;
-}
-
-.raw-data {
-  height: 65vh;
-}
-
-=======
->>>>>>> e7a8a926
 .details-viewer {
   margin-top: 0px;
 }
@@ -222,7 +211,7 @@
 }
 
 .row-selected {
-  background-color: #362C94;
+  background-color: #362c94;
   color: white;
 }
 
@@ -238,8 +227,8 @@
   border-right: #39464e solid 1px;
 }
 
-
-pre.raw-request, pre.raw-data {
+pre.raw-request,
+pre.raw-data {
   background-color: inherit;
   color: #e6e6e8;
   height: 65vh;
@@ -253,9 +242,9 @@
 }
 
 div.header .button-active {
-  background-color: #252C35;
+  background-color: #252c35;
 }
 
 div.header .filter-container {
-  padding-left: 1px
+  padding-left: 1px;
 }