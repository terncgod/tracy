--- conflicted
+++ resolved
@@ -15,25 +15,13 @@
 
 			ret = (
 				<Row id="details-views" className="details-viewer">
-<<<<<<< HEAD
-					<Col md={6}
-					className="left-column">
-=======
 					<Col md={6} className="left-bottom-column">
->>>>>>> e7a8a926
 						<pre className="raw-request">
 							{this.props.rawRequest}
 						</pre>
 					</Col>
-
-<<<<<<< HEAD
-					<Col md={6}
-					className="right-column">
-=======
 					<Col md={6} className="right-bottom-column">
->>>>>>> e7a8a926
 						<HighlightedElement
-
 							data={this.props.rawEvent}
 							start={index}
 							stop={index + this.props.eventContext.length}
@@ -45,23 +33,12 @@
 		} else {
 			ret = (
 				<Row id="details-views" className="details-viewer">
-<<<<<<< HEAD
-					<Col md={6}
-					className="left-column">
-=======
 					<Col md={6} className="left-bottom-column">
->>>>>>> e7a8a926
 						<pre className="raw-request">
 							{this.props.rawRequest}
 						</pre>
 					</Col>
-
-<<<<<<< HEAD
-					<Col md={6}
-					className="right-column">
-=======
 					<Col md={6} className="right-bottom-column">
->>>>>>> e7a8a926
 						<pre className="raw-data">
 							Click one of the tracer events above to see the
 							tracer's destination.
